--- conflicted
+++ resolved
@@ -23,53 +23,18 @@
 
 **Renderers** take care of returning the fully formed commanline command and executing it.
 
-Please see the sample `tests/test_run.py` for an usage example.
+## Installation
+LabLib requires `python-3.9` and uses `poetry` for managing its dependencies.
 
----
+It's encouraged to use the provided PowerShell script to install and download the binaries for [oiiotool](https://www.patreon.com/posts/openimageio-oiio-63609827), [ffmpeg](https://github.com/GyanD/codexffmpeg/releases/tag/7.0.1), the [OCIO Color Configs](https://github.com/colour-science/OpenColorIO-Configs/releases/tag/v1.2) and the font [Source Code Pro](https://fontsource.org/fonts/source-code-pro) which is used in tests.
 
-## Testing
-Please see `tests/test_run.py` globals for dependent binary locations.
+- clone this repo
+- `.\start.ps1 install`
+- `.\start.ps1 get-dependencies`
 
-<<<<<<< HEAD
-- `poetry install`
-- `poetry run pytest`
-
-
-### Features (Planned and Done)
-
-- [x] Repo Processor
-- [x] Color Processor
-- [x] Slate Processor
-- [ ] Burnins Processor
-- [ ] FFMPEG final compression to format
-- [ ] Settings and presets from json
-- [ ] Commandline parser
-- [ ] QT gui (will probably never happen)
-
-### Dev Features
-
-- [x] Type Hints
-- [ ] Docstrings
-- [ ] Documentation
-- [ ] Tests (probably will never happen)
-
----
-
-### Required Dependencies
-- Python >= 3.7 (but keep in mind that otio and ocio wheels need to be built for >= 3.11)
-- [Download OIIO](https://www.patreon.com/posts/openimageio-oiio-53939451)
-- [Download FFMPEG](https://www.ffmpeg.org/download.html)
-- [Download OCIO Configs](https://github.com/imageworks/OpenColorIO-Configs)
-- Install PyOpenColorIO: `pip install opencolorio`
-- Install OpenTimelineIO: `pip install opentimelineio`
-- Install Selenium: `pip install selenium`
-
-or even better just `pip install requirements.txt` in your own virtual environment! 
-=======
 ### Testing
 You can run the full suite with `.\start.ps1 test` or to run custom `pytest` commands make sure to be in the cloned repository's directory and run `poetry run pytest [ARGS]`.
 
 
 ## Contributing
-The best way to contribute to LabLib currently is to write extensive test cases for all modules. But also sharing your thoughts and ideas on the [Discussions Page](https://github.com/ynput/LabLib/discussions) really helps to keep this project going 💞
->>>>>>> d880e5c5
+The best way to contribute to LabLib currently is to write extensive test cases for all modules. But also sharing your thoughts and ideas on the [Discussions Page](https://github.com/ynput/LabLib/discussions) really helps to keep this project going 💞