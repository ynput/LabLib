--- conflicted
+++ resolved
@@ -18,30 +18,14 @@
     if isinstance(filepath, str):
         filepath = Path(filepath)
     abspath = str(filepath.resolve())
-<<<<<<< HEAD
-    cmd = ["iinfo", "-v", abspath]
-
-    out, err, proc = None, None, None
-    retries = 3
-    for retry in range(retries):
-        try:
-            proc = subprocess.Popen(cmd, stdout=subprocess.PIPE, stderr=subprocess.PIPE)
-            out, err = proc.communicate(timeout=3)
-            if not err:
-                break
-        except subprocess.TimeoutExpired:
-            log.warning(f"iinfo timed out: retry {retry+1}/{retries}")
-            proc.kill()
-=======
 
     cmd = ["oiiotool", "--info", "-v", abspath]
     cmd_out = (
         subprocess.run(cmd, capture_output=True, text=True).stdout.strip().splitlines()
     )
->>>>>>> e1d97b2f
 
     result = {}
-    for line in out.strip().splitlines():
+    for line in cmd_out.strip().splitlines():
         line = line.decode("utf-8")
         log.debug(f"iinfo {line = }")
         if abspath in line and line.find(abspath) < 2:
