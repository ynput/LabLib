# Receive first positional argument
$FunctionName=$ARGS[0]
$arguments=@()
if ($ARGS.Length -gt 1) {
    $arguments = $ARGS[1..($ARGS.Length - 1)]
}

$poetry_verbosity="-vv"

$current_dir = Get-Location
$repo_root_rel = Split-Path -Path $MyInvocation.MyCommand.Definition -Parent
$repo_root = (Get-Item $repo_root_rel).FullName


function Default-Func {
    Write-Host ""
    Write-Host "LabLib library"
    Write-Host ""
    Write-Host "Usage: ./start.ps1 [command]"
    Write-Host ""
    Write-Host "Runtime commands:"
    Write-Host "  install                       Install Poetry and update venv by lock file."
<<<<<<< HEAD
    Write-Host "  set-env                        Set all env vars in .env file."
    Write-Host "  get-dependencies               Download and extract all dependencies into vendor folder."
=======
    Write-Host "  set-env                       Set all env vars in .env file."
    Write-Host "  get-dependencies              Download and extract all dependencies into vendor folder."
>>>>>>> aaddb97f
    Write-Host ""
}

function Exit-WithCode($exitcode) {
   # Only exit this host process if it's a child of another PowerShell parent process...
   $parentPID = (Get-CimInstance -ClassName Win32_Process -Filter "ProcessId=$PID" | Select-Object -Property ParentProcessId).ParentProcessId
   $parentProcName = (Get-CimInstance -ClassName Win32_Process -Filter "ProcessId=$parentPID" | Select-Object -Property Name).Name
   if ('powershell.exe' -eq $parentProcName) { $host.SetShouldExit($exitcode) }
   Restore-Cwd
   exit $exitcode
}

function Install-Poetry() {
    Write-Host ">>> Installing Poetry ... "
    $python = "python"
    if (Get-Command "pyenv" -ErrorAction SilentlyContinue) {
        if (-not (Test-Path -PathType Leaf -Path "$($repo_root)\.python-version")) {
            $result = & pyenv global
            if ($result -eq "no global version configured") {
                Write-Host "!!! ", "Using pyenv but having no local or global version of Python set."
                Exit-WithCode 1
            }
        }
        $python = & pyenv which python
    }

    $env:POETRY_HOME="$repo_root\.poetry"
    $env:POETRY_VERSION="1.3.2"
    (Invoke-WebRequest -Uri https://install.python-poetry.org/ -UseBasicParsing).Content | & $($python) -
}

function Change-Cwd() {
    Set-Location -Path $repo_root
}

function Restore-Cwd() {
    Set-Location -Path $current_dir
}

function install {
    # install dependencies for tool
     if (-not (Test-Path -PathType Container -Path "$($env:POETRY_HOME)\bin")) {
        Install-Poetry
    }

    Change-Cwd

    Write-Host ">>> ", "Poetry config ... "
    & "$env:POETRY_HOME\bin\poetry" install --no-interaction --no-root --ansi  $poetry_verbosity
}

function set_env {
    # set all env vars in .env file
<<<<<<< HEAD
    if ((Test-Path "$($repo_root)\.env")) {
        Write-Host "!!! ", ".env file must be prepared!" -ForegroundColor red
=======
    if (-not (Test-Path "$($repo_root)\.env")) {
        Write-Host "!!! ", "Setting environment variables from .env!" -ForegroundColor red
>>>>>>> aaddb97f
        $content = Get-Content -Path "$($repo_root)\.env" -Encoding UTF8 -Raw
        foreach($line in $content.split()) {
            if ($line){
                $parts = $line.split("=")
                $varName = $parts[0]
                $value = $parts[1]
                Write-Host "Setting $varName with $value"
                Set-Item "env:$varName" $value
            }
        }
        $env:PYTHONPATH=$repo_root
    }
}

function get_dependencies {
    $vendor_root = "$repo_root\vendor"
    if (-not (Test-Path -Path $vendor_root)) {
        New-Item -ItemType Directory -Path $vendor_root
    }

    # ensure OpenImageIO
    if (-not (Test-Path "$vendor_root\oiio\windows\oiiotool.exe")) {
        $oiio_url = "https://www.patreon.com/file?h=63609827&i=10247677"
        $oiio_zip = "$vendor_root\oiiotools2.3.10.zip"
        Invoke-WebRequest -Uri $oiio_url -OutFile $oiio_zip
        Expand-Archive -Path $oiio_zip -DestinationPath "$vendor_root\oiio\windows"
    }

    # ensure OpenColorIO Config
    if (-not (Test-Path "$vendor_root\ocioconfig")) {
        $ocio_url = "https://github.com/colour-science/OpenColorIO-Configs/releases/download/v1.2/OpenColorIO-Config-ACES-1.2.zip"
        $ocio_zip = "$vendor_root\OpenColorIO-Config-ACES-1.2.zip"
        Invoke-WebRequest -Uri $ocio_url -OutFile $ocio_zip
        Expand-Archive -Path $ocio_zip -DestinationPath "$vendor_root\ocioconfig"
    }

    # ensure FFMPEG
    if (-not (Test-Path "$vendor_root\ffmpeg\windows")) {
        $ffmpeg_url = "https://github.com/GyanD/codexffmpeg/releases/download/7.0.1/ffmpeg-7.0.1-full_build-shared.zip"
        $ffmpeg_zip = "$vendor_root\ffmpeg-7.0.1-full_build-shared.zip"
        Invoke-WebRequest -Uri $ffmpeg_url -OutFile $ffmpeg_zip
        Expand-Archive -Path $ffmpeg_zip -DestinationPath "$vendor_root\ffmpeg\windows"
    }

    # ensure Source Code Pro font
    if (-not (Test-Path "$vendor_root\font")) {
        $font_url = "https://api.fontsource.org/v1/download/source-code-pro"
        $font_zip = "$vendor_root\source-code-pro.zip"
        Invoke-WebRequest -Uri $font_url -OutFile $font_zip
        Expand-Archive -Path $font_zip -DestinationPath "$vendor_root\font"
    }
}

function main {
    if ($FunctionName -eq $null)
    {
        Default-Func
        return
    }
    $FunctionName = $FunctionName.ToLower() -replace "\W"
    if ($FunctionName -eq "install") {
        Change-Cwd
        install
    } elseif ($FunctionName -eq "test") {
        Change-Cwd
        set_env
        & "$env:POETRY_HOME\bin\poetry" run pytest -x --capture=sys -W ignore::DeprecationWarning @arguments
    } elseif ($FunctionName -eq "setenv") {
        Change-Cwd
        set_env
    } elseif ($FunctionName -eq "getdependencies") {
        Change-Cwd
        get_dependencies
    }else {
        Write-Host "Unknown function \"$FunctionName\""
        Default-Func
    }
    Restore-Cwd
}

# Force POETRY_HOME to this directory
$env:POETRY_HOME = "$repo_root\.poetry"

main<|MERGE_RESOLUTION|>--- conflicted
+++ resolved
@@ -20,13 +20,8 @@
     Write-Host ""
     Write-Host "Runtime commands:"
     Write-Host "  install                       Install Poetry and update venv by lock file."
-<<<<<<< HEAD
-    Write-Host "  set-env                        Set all env vars in .env file."
-    Write-Host "  get-dependencies               Download and extract all dependencies into vendor folder."
-=======
     Write-Host "  set-env                       Set all env vars in .env file."
     Write-Host "  get-dependencies              Download and extract all dependencies into vendor folder."
->>>>>>> aaddb97f
     Write-Host ""
 }
 
@@ -80,13 +75,8 @@
 
 function set_env {
     # set all env vars in .env file
-<<<<<<< HEAD
     if ((Test-Path "$($repo_root)\.env")) {
         Write-Host "!!! ", ".env file must be prepared!" -ForegroundColor red
-=======
-    if (-not (Test-Path "$($repo_root)\.env")) {
-        Write-Host "!!! ", "Setting environment variables from .env!" -ForegroundColor red
->>>>>>> aaddb97f
         $content = Get-Content -Path "$($repo_root)\.env" -Encoding UTF8 -Raw
         foreach($line in $content.split()) {
             if ($line){
