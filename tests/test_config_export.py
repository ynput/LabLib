--- conflicted
+++ resolved
@@ -4,14 +4,9 @@
 import pytest
 from pathlib import Path
 
-<<<<<<< HEAD
-from lablib.processors import (
-    AYONHieroEffectsFileProcessor,
-=======
 from lablib import (
     AYONHieroEffectsFileProcessor,
     OCIOConfigFileProcessor,
->>>>>>> 8a21e2cc
 )
 
 log = logging.getLogger(__name__)
@@ -19,31 +14,9 @@
 
 
 # Project Constants
-<<<<<<< HEAD
-SOURCE_DIR = "resources/public/plateMain/v000"
-DATA_PATH = "resources/public/mock_data.json"
-EFFECT_PATH = (
-    "resources/public/effectPlateMain/v000/BLD_010_0010_effectPlateMain_v000.json"
-)
-SLATE_TEMPLATE_PATH = "templates/slates/slate_generic/slate_generic.html"
-=======
->>>>>>> 8a21e2cc
 STAGING_DIR = "results"
 
 
-<<<<<<< HEAD
-
-@pytest.mark.skip(reason="AYONHieroEffectsFileProcessor is not yet implemented")
-@pytest.mark.parametrize(
-    "path",
-    ["resources/public/effectPlateMain/v000/" "BLD_010_0010_effectPlateMain_v000.json"],
-)
-def test_AYONHieroEffectsFileProcessor(path: str):
-    path = Path(path)
-    effect_processor = AYONHieroEffectsFileProcessor(path)
-    assert effect_processor.src == path
-    assert len(effect_processor.color_operators) == 4
-=======
 @pytest.fixture(scope="module")
 def effect_processor():
     path = Path(
@@ -56,23 +29,17 @@
     effect_processor.clear_operators()
 
 
-@pytest.mark.parametrize(
-    "mock_data_path", ["resources/public/mock_data.json"])
+@pytest.mark.skip(reason="AYONHieroEffectsFileProcessor is not yet implemented")
+@pytest.mark.parametrize("mock_data_path", ["resources/public/mock_data.json"])
 def test_OCIOConfigFileProcessor(mock_data_path, effect_processor):
     test_parent_dir = Path(__file__).resolve().parent.parent
     staging_dir_path = Path(test_parent_dir, STAGING_DIR).as_posix()
->>>>>>> 8a21e2cc
 
     # Get data from Asset
     with open(mock_data_path, "r") as f:
         working_data = json.loads(f.read())
 
-<<<<<<< HEAD
-# # Compute Effects file from AYON
-# epr = AYONHieroEffectsFileProcessor(EFFECT_PATH)
-=======
     log.debug(pformat(working_data))
->>>>>>> 8a21e2cc
 
     # Compute color transformations
     ocio_config_processor = OCIOConfigFileProcessor(
