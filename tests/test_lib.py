import pytest
from pathlib import Path

from opentimelineio.opentime import RationalTime

from lablib.lib import (
    ImageInfo,
    SequenceInfo,
)


<<<<<<< HEAD

@pytest.mark.parametrize(
    "path", ["resources/public/plateMain/v000/BLD_010_0010_plateMain_v000.1001.exr"]
)
def test_ImageInfo(path: str):
    path = Path(path)
    image_info = ImageInfo(path)
    assert image_info.par == 1.0
    assert image_info.fps == 24.0
    assert image_info.width == 4382
    assert image_info.height == 2310
    assert image_info.channels == 3
    assert image_info.filepath == path
    assert image_info.filename == path.name
    assert image_info.timecode == "02:10:04:17"
    assert image_info.rational_time == RationalTime(187313, 24)


def test_single_frame_sequence():
    path = Path("resources/public/plateMain/v000")
    seq_info = SequenceInfo.scan(path)[0]
    log.info(f"{seq_info = }")
    print(seq_info)
    assert seq_info.path == path
    assert seq_info.hash_string == "BLD_010_0010_plateMain_v000.1001#1.exr"
    assert seq_info.start_frame == 1001
    assert seq_info.end_frame == 1001
    assert seq_info.padding == 4
    assert not seq_info.frames_missing


def test_SequenceInfo_missing_frames():
    path = Path("resources/public/plateMain/v001")
    seq_info = SequenceInfo.scan(path)[0]
    log.info(f"{seq_info = }")
    assert seq_info.path == path
    assert seq_info.start_frame == 1001
    assert seq_info.end_frame == 1003
    assert seq_info.frames_missing
    # TODO: which missing frames
=======
from tests.lib.testing_classes import MainTestClass


class TestLib(MainTestClass):

    @pytest.mark.parametrize(
        "path", ["resources/public/plateMain/v000/BLD_010_0010_plateMain_v000.1001.exr"]
    )
    def test_ImageInfo(self, path: str):
        path = Path(path)
        image_info = ImageInfo(path)
        self.log.debug(f"{image_info = }")
        assert image_info.par == 1.0
        assert image_info.fps == 24.0
        assert image_info.width == 4382
        assert image_info.height == 2310
        assert image_info.channels == 3
        assert image_info.filepath == path
        assert image_info.filename == path.name
        assert image_info.timecode == "02:10:04:17"
        assert image_info.rational_time == RationalTime(187313, 24)

    def test_single_frame_sequence(self):
        path = Path("resources/public/plateMain/v000")
        seq_info = SequenceInfo.scan(path)
        self.log.debug(f"{seq_info = }")
        assert seq_info.path == path
        assert seq_info.hash_string == "BLD_010_0010_plateMain_v000.1001#1.exr"
        assert seq_info.start_frame == 1001
        assert seq_info.end_frame == 1001
        assert seq_info.padding == 4
        assert not seq_info.frames_missing

    def test_SequenceInfo_missing_frames(self):
        path = Path("resources/public/plateMain/v001")
        seq_info = SequenceInfo.scan(path)
        self.log.debug(f"{seq_info = }")
        assert seq_info.path == path
        assert seq_info.start_frame == 1001
        assert seq_info.end_frame == 1003
        assert seq_info.frames_missing
        # TODO: which missing frames
>>>>>>> e1d97b2f
<|MERGE_RESOLUTION|>--- conflicted
+++ resolved
@@ -9,53 +9,10 @@
 )
 
 
-<<<<<<< HEAD
-
-@pytest.mark.parametrize(
-    "path", ["resources/public/plateMain/v000/BLD_010_0010_plateMain_v000.1001.exr"]
-)
-def test_ImageInfo(path: str):
-    path = Path(path)
-    image_info = ImageInfo(path)
-    assert image_info.par == 1.0
-    assert image_info.fps == 24.0
-    assert image_info.width == 4382
-    assert image_info.height == 2310
-    assert image_info.channels == 3
-    assert image_info.filepath == path
-    assert image_info.filename == path.name
-    assert image_info.timecode == "02:10:04:17"
-    assert image_info.rational_time == RationalTime(187313, 24)
-
-
-def test_single_frame_sequence():
-    path = Path("resources/public/plateMain/v000")
-    seq_info = SequenceInfo.scan(path)[0]
-    log.info(f"{seq_info = }")
-    print(seq_info)
-    assert seq_info.path == path
-    assert seq_info.hash_string == "BLD_010_0010_plateMain_v000.1001#1.exr"
-    assert seq_info.start_frame == 1001
-    assert seq_info.end_frame == 1001
-    assert seq_info.padding == 4
-    assert not seq_info.frames_missing
-
-
-def test_SequenceInfo_missing_frames():
-    path = Path("resources/public/plateMain/v001")
-    seq_info = SequenceInfo.scan(path)[0]
-    log.info(f"{seq_info = }")
-    assert seq_info.path == path
-    assert seq_info.start_frame == 1001
-    assert seq_info.end_frame == 1003
-    assert seq_info.frames_missing
-    # TODO: which missing frames
-=======
 from tests.lib.testing_classes import MainTestClass
 
 
 class TestLib(MainTestClass):
-
     @pytest.mark.parametrize(
         "path", ["resources/public/plateMain/v000/BLD_010_0010_plateMain_v000.1001.exr"]
     )
@@ -75,7 +32,7 @@
 
     def test_single_frame_sequence(self):
         path = Path("resources/public/plateMain/v000")
-        seq_info = SequenceInfo.scan(path)
+        seq_info = SequenceInfo.scan(path)[0]
         self.log.debug(f"{seq_info = }")
         assert seq_info.path == path
         assert seq_info.hash_string == "BLD_010_0010_plateMain_v000.1001#1.exr"
@@ -86,11 +43,10 @@
 
     def test_SequenceInfo_missing_frames(self):
         path = Path("resources/public/plateMain/v001")
-        seq_info = SequenceInfo.scan(path)
+        seq_info = SequenceInfo.scan(path)[0]
         self.log.debug(f"{seq_info = }")
         assert seq_info.path == path
         assert seq_info.start_frame == 1001
         assert seq_info.end_frame == 1003
         assert seq_info.frames_missing
-        # TODO: which missing frames
->>>>>>> e1d97b2f
+        # TODO: which missing frames